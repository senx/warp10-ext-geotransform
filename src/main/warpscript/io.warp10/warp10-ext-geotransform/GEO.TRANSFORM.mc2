<<<<<<< HEAD
INFOMODE 
{
  'name' 'GEO.TRANSFORM'
  'desc'
  <'
Transform coordinates from one Coordinate Reference System (CRS) to another. `GEO.TRANSFORM` consumes a pair of numbers, a source and a target CRS and pushes back a pair of **DOUBLE** in the target CRS.

This function uses Proj4J and thus uses its conventions, namely longitude latitude in world coordinates instead of latitude longitude Warp 10™ uses.
  '>
  'sig' [
    [ [ 'x:LONG' 'y:LONG' 'targetCRS:STRING' ]  [ 'transformed_x:DOUBLE' 'transformed_y:DOUBLE' ] ]
    [ [ 'x:DOUBLE' 'y:DOUBLE' 'targetCRS:STRING' ]  [ 'transformed_x:DOUBLE' 'transformed_y:DOUBLE' ] ]
    [ [ 'x:LONG' 'y:LONG' 'sourceCRS:STRING' 'targetCRS:STRING' ]  [ 'transformed_x:DOUBLE' 'transformed_y:DOUBLE' ] ]
    [ [ 'x:DOUBLE' 'y:DOUBLE' 'sourceCRS:STRING' 'targetCRS:STRING' ]  [ 'transformed_x:DOUBLE' 'transformed_y:DOUBLE' ] ]
  ]
=======
{
  'name' 'GEO.TRANSFORM'
  'desc'
    <'
Transform coordinates from one Coordinate Reference System (CRS) to another. `GEO.TRANSFORM` consumes a pair of numbers, a source and a target CRS and pushes back a pair of **DOUBLE** in the target CRS.

This function uses Proj4J and thus uses its conventions, namely longitude latitude in world coordinates instead of latitude longitude Warp 10™ uses.
    '>
  'sig' [
    [ [ 'targetCRS:STRING' 'y:LONG' 'x:LONG' ]  [ 'transformed_y:DOUBLE' 'transformed_x:DOUBLE' ] ]
    [ [ 'targetCRS:STRING' 'y:DOUBLE' 'x:DOUBLE' ]  [ 'transformed_y:DOUBLE' 'transformed_x:DOUBLE' ] ]
    [ [ 'targetCRS:STRING' 'sourceCRS:STRING' 'y:LONG' 'x:LONG' ]  [ 'transformed_y:DOUBLE' 'transformed_x:DOUBLE' ] ]
    [ [ 'targetCRS:STRING' 'sourceCRS:STRING' 'y:DOUBLE' 'x:DOUBLE' ]  [ 'transformed_y:DOUBLE' 'transformed_x:DOUBLE' ] ]
    ]
>>>>>>> b2571971
  'params' {
    'x' 'The x coordinate in source CRS. Be careful, x is longitude in world CRS.'
    'y' 'The y coordinate in source CRS. Be careful, y is latitude in world CRS.'
    'sourceCRS' 'The CRS of the given coordinates. If not given, defaults to EPSG:4326 which is the Warp 10™ default CRS.'
    'targetCRS' 'The CRS of the returned coordinates'
    'transformed_x' 'The x coordinate in target CRS.'
    'transformed_y' 'The y coordinate in target CRS.'
  }
  'examples' [
<<<<<<< HEAD
    <'
=======
<'
>>>>>>> b2571971
// From lat:12.534 lon:54.345 to Pseudo-Mercator
54.345 12.534 "EPSG:3857" GEO.TRANSFORM

// From Pseudo-Mercator to Lambert-93
6049657.73 1406542.2 "EPSG:3857" "EPSG:2154" GEO.TRANSFORM
<<<<<<< HEAD
    '>
  ]
  'conf' [ 'geotransform.cache.size' ]
} 'info' STORE
=======
'>
  ]
  'conf' [ 'geotransform.cache.size' ]
} 
'info' STORE

>>>>>>> b2571971
<%
  !$info INFO
  SAVE 'context' STORE
  <% 'GEO.TRANSFORM' EVAL %> <% %> <% %> TRY
<<<<<<< HEAD
  // Code of the actual macro
=======
>>>>>>> b2571971
  $context RESTORE
%>
'macro' STORE
// Unit tests
<<<<<<< HEAD
'io.warp10.script.ext.geotransform.GeoTransformWarpScriptExtension' EXTLOADED 
<%
  54.345 12.534 "EPSG:3857" 'GEO.TRANSFORM' EVAL
  "EPSG:3857" "EPSG:2154" 'GEO.TRANSFORM' EVAL
  
=======
//

'io.warp10.script.ext.geotransform.GeoTransformWarpScriptExtension' EXTLOADED
<%
  54.345 12.534 "EPSG:3857" 'GEO.TRANSFORM' EVAL
  "EPSG:3857" "EPSG:2154" 'GEO.TRANSFORM' EVAL

>>>>>>> b2571971
  4674985.239922722 0.000001 ~= ASSERT
  6770001.434638832 0.000001 ~= ASSERT
%>
IFT
<<<<<<< HEAD
$macro
EVAL
=======

$macro
>>>>>>> b2571971
<|MERGE_RESOLUTION|>--- conflicted
+++ resolved
@@ -1,20 +1,3 @@
-<<<<<<< HEAD
-INFOMODE 
-{
-  'name' 'GEO.TRANSFORM'
-  'desc'
-  <'
-Transform coordinates from one Coordinate Reference System (CRS) to another. `GEO.TRANSFORM` consumes a pair of numbers, a source and a target CRS and pushes back a pair of **DOUBLE** in the target CRS.
-
-This function uses Proj4J and thus uses its conventions, namely longitude latitude in world coordinates instead of latitude longitude Warp 10™ uses.
-  '>
-  'sig' [
-    [ [ 'x:LONG' 'y:LONG' 'targetCRS:STRING' ]  [ 'transformed_x:DOUBLE' 'transformed_y:DOUBLE' ] ]
-    [ [ 'x:DOUBLE' 'y:DOUBLE' 'targetCRS:STRING' ]  [ 'transformed_x:DOUBLE' 'transformed_y:DOUBLE' ] ]
-    [ [ 'x:LONG' 'y:LONG' 'sourceCRS:STRING' 'targetCRS:STRING' ]  [ 'transformed_x:DOUBLE' 'transformed_y:DOUBLE' ] ]
-    [ [ 'x:DOUBLE' 'y:DOUBLE' 'sourceCRS:STRING' 'targetCRS:STRING' ]  [ 'transformed_x:DOUBLE' 'transformed_y:DOUBLE' ] ]
-  ]
-=======
 {
   'name' 'GEO.TRANSFORM'
   'desc'
@@ -29,7 +12,6 @@
     [ [ 'targetCRS:STRING' 'sourceCRS:STRING' 'y:LONG' 'x:LONG' ]  [ 'transformed_y:DOUBLE' 'transformed_x:DOUBLE' ] ]
     [ [ 'targetCRS:STRING' 'sourceCRS:STRING' 'y:DOUBLE' 'x:DOUBLE' ]  [ 'transformed_y:DOUBLE' 'transformed_x:DOUBLE' ] ]
     ]
->>>>>>> b2571971
   'params' {
     'x' 'The x coordinate in source CRS. Be careful, x is longitude in world CRS.'
     'y' 'The y coordinate in source CRS. Be careful, y is latitude in world CRS.'
@@ -39,48 +21,26 @@
     'transformed_y' 'The y coordinate in target CRS.'
   }
   'examples' [
-<<<<<<< HEAD
-    <'
-=======
 <'
->>>>>>> b2571971
 // From lat:12.534 lon:54.345 to Pseudo-Mercator
 54.345 12.534 "EPSG:3857" GEO.TRANSFORM
 
 // From Pseudo-Mercator to Lambert-93
 6049657.73 1406542.2 "EPSG:3857" "EPSG:2154" GEO.TRANSFORM
-<<<<<<< HEAD
-    '>
-  ]
-  'conf' [ 'geotransform.cache.size' ]
-} 'info' STORE
-=======
 '>
   ]
   'conf' [ 'geotransform.cache.size' ]
 } 
 'info' STORE
 
->>>>>>> b2571971
 <%
   !$info INFO
   SAVE 'context' STORE
   <% 'GEO.TRANSFORM' EVAL %> <% %> <% %> TRY
-<<<<<<< HEAD
-  // Code of the actual macro
-=======
->>>>>>> b2571971
   $context RESTORE
 %>
 'macro' STORE
 // Unit tests
-<<<<<<< HEAD
-'io.warp10.script.ext.geotransform.GeoTransformWarpScriptExtension' EXTLOADED 
-<%
-  54.345 12.534 "EPSG:3857" 'GEO.TRANSFORM' EVAL
-  "EPSG:3857" "EPSG:2154" 'GEO.TRANSFORM' EVAL
-  
-=======
 //
 
 'io.warp10.script.ext.geotransform.GeoTransformWarpScriptExtension' EXTLOADED
@@ -88,15 +48,9 @@
   54.345 12.534 "EPSG:3857" 'GEO.TRANSFORM' EVAL
   "EPSG:3857" "EPSG:2154" 'GEO.TRANSFORM' EVAL
 
->>>>>>> b2571971
   4674985.239922722 0.000001 ~= ASSERT
   6770001.434638832 0.000001 ~= ASSERT
 %>
 IFT
-<<<<<<< HEAD
-$macro
-EVAL
-=======
 
-$macro
->>>>>>> b2571971
+$macro